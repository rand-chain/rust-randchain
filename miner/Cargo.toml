--- conflicted
+++ resolved
@@ -4,11 +4,7 @@
 authors = ["Ethcore <admin@ethcore.io>"]
 
 [dependencies]
-<<<<<<< HEAD
 rand = "0.7.3"
-byteorder = "1.0"
-=======
->>>>>>> 00f20578
 bigint = "1.0"
 heapsize = "0.4"
 ecvrf = "0.4.2"
