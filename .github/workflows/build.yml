name: Build

on:
  push:
    branches:
      - master
      - release/*
  pull_request:
    branches:
      - master
      - release/*

jobs:
  ci:
    runs-on: ubuntu-latest
    strategy:
      matrix:
        rust:
          - stable

    steps:
<<<<<<< HEAD
      - name: Run "cargo build"
=======
>>>>>>> b7191aea
      - uses: actions/checkout@v2
 
      - name: cargo build
        uses: actions-rs/cargo@v1
        with:
          command: build<|MERGE_RESOLUTION|>--- conflicted
+++ resolved
@@ -19,13 +19,9 @@
           - stable
 
     steps:
-<<<<<<< HEAD
+      - uses: actions/checkout@v2
+      
       - name: Run "cargo build"
-=======
->>>>>>> b7191aea
-      - uses: actions/checkout@v2
- 
-      - name: cargo build
         uses: actions-rs/cargo@v1
         with:
           command: build