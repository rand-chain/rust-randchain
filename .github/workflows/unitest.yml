name: Unit test

on:
  push:
    branches:
      - master
      - release/*
  pull_request:
    branches:
      - master
      - release/*

jobs:
  ci:
    runs-on: ubuntu-latest
    strategy:
      matrix:
        rust:
          - stable

    steps:
<<<<<<< HEAD
      - name: Run "cargo test"
=======
>>>>>>> b7191aea
      - uses: actions/checkout@v2

      - name: cargo test
        uses: actions-rs/cargo@v1
        with:
          command: test<|MERGE_RESOLUTION|>--- conflicted
+++ resolved
@@ -19,13 +19,9 @@
           - stable
 
     steps:
-<<<<<<< HEAD
+      - uses: actions/checkout@v2
+      
       - name: Run "cargo test"
-=======
->>>>>>> b7191aea
-      - uses: actions/checkout@v2
-
-      - name: cargo test
         uses: actions-rs/cargo@v1
         with:
           command: test