--- conflicted
+++ resolved
@@ -19,13 +19,9 @@
           - stable
 
     steps:
-<<<<<<< HEAD
-      - name: Run "cargo bench"
-=======
->>>>>>> b7191aea
       - uses: actions/checkout@v2
       
-      - name: cargo bench
+      - name: Run "cargo bench"
         uses: actions-rs/cargo@v1
         with:
           command: bench